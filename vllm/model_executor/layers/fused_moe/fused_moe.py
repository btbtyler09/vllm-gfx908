--- conflicted
+++ resolved
@@ -790,17 +790,8 @@
 
 def should_moe_wna16_use_cuda(num_valid_tokens: int, group_size: int,
                               num_experts: int, bit: int):
-<<<<<<< HEAD
-    # Don't use CUDA kernel on ROCm platforms
-    if not current_platform.is_cuda():
-        return False
-    
-    return bit == 4 and group_size in [32, 64, 128] and \
-        num_valid_tokens / num_experts <= 6
-=======
     return current_platform.is_cuda() and bit == 4 and \
         group_size in [32, 64, 128] and num_valid_tokens / num_experts <= 6
->>>>>>> c55bc1db
 
 
 def get_default_config(
