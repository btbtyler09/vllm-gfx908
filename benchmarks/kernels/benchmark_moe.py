# SPDX-License-Identifier: Apache-2.0
# SPDX-FileCopyrightText: Copyright contributors to the vLLM project

import argparse
import json
import os
import time
from contextlib import nullcontext
from datetime import datetime
from itertools import product
from typing import Any, TypedDict

import ray
import torch
from ray.experimental.tqdm_ray import tqdm

from vllm.model_executor.layers.fused_moe.fused_moe import *
from vllm.platforms import current_platform
from vllm.transformers_utils.config import get_config
from vllm.triton_utils import triton
from vllm.utils import FlexibleArgumentParser

FP8_DTYPE = current_platform.fp8_dtype()


def ensure_divisibility(numerator, denominator, text):
    """Ensure that numerator is divisible by the denominator."""
    assert numerator % denominator == 0, "{} {} is not divisible by tp {}.".format(
        text, numerator, denominator
    )


class BenchmarkConfig(TypedDict):
    BLOCK_SIZE_M: int
    BLOCK_SIZE_N: int
    BLOCK_SIZE_K: int
    GROUP_SIZE_M: int
    num_warps: int
    num_stages: int


def benchmark_config(
    config: BenchmarkConfig,
    num_tokens: int,
    num_experts: int,
    shard_intermediate_size: int,
    hidden_size: int,
    topk: int,
    dtype: torch.dtype,
    use_fp8_w8a8: bool,
    use_int8_w8a16: bool,
    num_iters: int = 100,
    block_quant_shape: list[int] = None,
    use_deep_gemm: bool = False,
) -> float:
    init_dtype = torch.float16 if use_fp8_w8a8 else dtype
    x = torch.randn(num_tokens, hidden_size, dtype=dtype)
    if use_int8_w8a16:
        w1 = torch.randint(
            -127,
            127,
            (
                num_experts,
                shard_intermediate_size,
                hidden_size,
            ),
            dtype=torch.int8,
        )
        w2 = torch.randint(
            -127,
            127,
            (
                num_experts,
                hidden_size,
                shard_intermediate_size // 2,
            ),
            dtype=torch.int8,
        )
    else:
        w1 = torch.randn(
            num_experts, shard_intermediate_size, hidden_size, dtype=init_dtype
        )
        w2 = torch.randn(
            num_experts, hidden_size, shard_intermediate_size // 2, dtype=init_dtype
        )
    gating_output = torch.randn(num_iters, num_tokens, num_experts, dtype=torch.float32)

    w1_scale = None
    w2_scale = None
    a1_scale = None
    a2_scale = None
    if use_int8_w8a16:
        w1_scale = torch.randn(
            (num_experts, 2 * shard_intermediate_size), dtype=torch.float32
        )
        w2_scale = torch.randn((hidden_size, num_experts), dtype=torch.float32)
    if use_deep_gemm:
        # we use the default block shape for deepgemm
        block_quant_shape = [128, 128]
    if use_fp8_w8a8:
        if block_quant_shape:
            block_n, block_k = block_quant_shape[0], block_quant_shape[1]
            E = num_experts
            N = shard_intermediate_size // 2
            K = hidden_size
            factor_for_scale = 1e-2
            n_tiles_w1 = (2 * N + block_n - 1) // block_n
            n_tiles_w2 = (K + block_n - 1) // block_n
            k_tiles_w1 = (K + block_k - 1) // block_k
            k_tiles_w2 = (N + block_k - 1) // block_k
            w1_scale = (
                torch.rand((E, n_tiles_w1, k_tiles_w1), dtype=torch.float32)
                * factor_for_scale
            )
            w2_scale = (
                torch.rand((E, n_tiles_w2, k_tiles_w2), dtype=torch.float32)
                * factor_for_scale
            )
        else:
            w1_scale = torch.randn(num_experts, dtype=torch.float32)
            w2_scale = torch.randn(num_experts, dtype=torch.float32)

        a1_scale = torch.randn(1, dtype=torch.float32)
        a2_scale = torch.randn(1, dtype=torch.float32)

        w1 = w1.to(FP8_DTYPE)
        w2 = w2.to(FP8_DTYPE)

    input_gating = torch.empty(num_tokens, num_experts, dtype=torch.float32)

    def prepare(i: int):
        input_gating.copy_(gating_output[i])

    def run():
        from vllm.model_executor.layers.fused_moe import override_config

        with override_config(config):
            if use_deep_gemm:
                topk_weights, topk_ids, token_expert_indices = fused_topk(
                    x, input_gating, topk, False
                )
                return fused_experts(
                    x,
                    w1,
                    w2,
                    topk_weights,
                    topk_ids,
                    inplace=True,
                    use_fp8_w8a8=use_fp8_w8a8,
                    w1_scale=w1_scale,
                    w2_scale=w2_scale,
                    a1_scale=a1_scale,
                    a2_scale=a2_scale,
                    block_shape=block_quant_shape,
                    allow_deep_gemm=True,
                )
            else:
                fused_moe(
                    x,
                    w1,
                    w2,
                    input_gating,
                    topk,
                    renormalize=True,
                    inplace=True,
                    use_fp8_w8a8=use_fp8_w8a8,
                    use_int8_w8a16=use_int8_w8a16,
                    w1_scale=w1_scale,
                    w2_scale=w2_scale,
                    a1_scale=a1_scale,
                    a2_scale=a2_scale,
                    block_shape=block_quant_shape,
                )

    # JIT compilation & warmup
    run()
    torch.cuda.synchronize()

    # Capture 10 invocations with CUDA graph
    graph = torch.cuda.CUDAGraph()
    with torch.cuda.graph(graph):
        for _ in range(10):
            run()
    torch.cuda.synchronize()

    # Warmup
    for _ in range(5):
        graph.replay()
    torch.cuda.synchronize()

    start_event = torch.cuda.Event(enable_timing=True)
    end_event = torch.cuda.Event(enable_timing=True)

    latencies: list[float] = []
    for i in range(num_iters):
        prepare(i)
        torch.cuda.synchronize()

        start_event.record()
        graph.replay()
        end_event.record()
        end_event.synchronize()
        latencies.append(start_event.elapsed_time(end_event))
    avg = sum(latencies) / (num_iters * 10) * 1000  # us
    graph.reset()
    return avg


def get_rocm_tuning_space(use_fp16):
    block_mn_range = [16, 32, 64, 128, 256]
    block_k_range = [16, 32, 64, 128, 256]
    if not use_fp16:
        block_k_range.remove(16)  # BLOCK_K=16 not supported for fp8
    num_warps_range = [1, 2, 4, 8]
    group_m_range = [1, 4, 8, 16, 32]
    num_stage_range = [2]
    waves_per_eu_range = [0]
    matrix_instr_nonkdim_range = [16, 32] if use_fp16 else []
    kpack_range = [1, 2] if use_fp16 else []

    param_ranges = {
        "BLOCK_SIZE_M": block_mn_range,
        "BLOCK_SIZE_N": block_mn_range,
        "BLOCK_SIZE_K": block_k_range,
        "GROUP_SIZE_M": group_m_range,
        "num_warps": num_warps_range,
        "num_stages": num_stage_range,
        "waves_per_eu": waves_per_eu_range,
    }
    if use_fp16:
        param_ranges["matrix_instr_nonkdim"] = matrix_instr_nonkdim_range
        param_ranges["kpack"] = kpack_range

    return param_ranges


def get_configs_compute_bound(use_fp16, block_quant_shape) -> list[dict[str, int]]:
    configs: list[BenchmarkConfig] = []

    if current_platform.is_rocm():
        param_ranges = get_rocm_tuning_space(use_fp16)
    else:
        # Reduced search space for faster tuning.
        # TODO(woosuk): Increase the search space and use a performance model to
        # prune the search space.
        block_m_range = [16, 32, 64, 128, 256]
        block_n_range = [32, 64, 128, 256]
        block_k_range = [64, 128, 256]
        num_warps_range = [4, 8]
        group_m_range = [1, 16, 32, 64]
        num_stage_range = [2, 3, 4, 5]

        param_ranges = {
            "BLOCK_SIZE_M": block_m_range,
            "BLOCK_SIZE_N": block_n_range,
            "BLOCK_SIZE_K": block_k_range,
            "GROUP_SIZE_M": group_m_range,
            "num_warps": num_warps_range,
            "num_stages": num_stage_range,
        }

    keys, values = zip(*param_ranges.items())
    for config_values in product(*values):
        config = dict(zip(keys, config_values))
        configs.append(config)

    # Remove configs that are not compatible with fp8 block quantization
    # BLOCK_SIZE_K must be a multiple of block_k
    # BLOCK_SIZE_N must be a multiple of block_n
    if block_quant_shape is not None and not use_fp16:
        block_n, block_k = block_quant_shape[0], block_quant_shape[1]
        for config in configs[:]:
            if (
                config["BLOCK_SIZE_K"] % block_k != 0
                or config["BLOCK_SIZE_N"] % block_n != 0
            ):
                configs.remove(config)
    return configs


def prune_rocm_search_space(
    num_tokens, shard_intermediate_size, hidden_size, search_space, is_fp16, topk
):
    N1, K1 = shard_intermediate_size, hidden_size
    N2, K2 = hidden_size, shard_intermediate_size // 2
    pruned_space_1 = prune_rocm_configs(
        num_tokens * topk, N1, K1, search_space, is_fp16
    )
    pruned_space_2 = prune_rocm_configs(
        num_tokens * topk, N2, K2, search_space, is_fp16
    )
    search_space = merge_unique_dicts(pruned_space_1, pruned_space_2)
    return search_space


# The following code is inspired by ROCm/Triton GEMM tuning script:
# https://github.com/ROCm/triton/blob/triton-mlir/scripts/amd/gemm/tune_gemm.py#L89
def prune_rocm_configs(M, N, K, configs, is_fp16=True):
    pruned_configs = []
    elemBytes_a = 2 if is_fp16 else 1
    elemBytes_b = 2 if is_fp16 else 1

    mfma = 16 if M < 32 or N < 32 else 32

    # TODO (zhanglx): figure out the boundary between large and small gemms
    large_gemm = False
    if M >= 2048 and N >= 2048:
        large_gemm = True

    for config in configs:
        BLOCK_SIZE_M = config.get("BLOCK_SIZE_M")
        BLOCK_SIZE_N = config.get("BLOCK_SIZE_N")
        BLOCK_SIZE_K = config.get("BLOCK_SIZE_K")
        num_warps = config.get("num_warps")

        if is_fp16:
            matrix_instr_nonkdim = config.get("matrix_instr_nonkdim")
            if matrix_instr_nonkdim > mfma:
                continue
        if mfma == 4 and BLOCK_SIZE_K < 64:
            continue
        # some layouts could not work properly in case
        # number elements per thread is less 1
        if BLOCK_SIZE_M * BLOCK_SIZE_N < 64:
            continue
        SPLIT_K = config.get("SPLIT_K", 1)
        GROUP_M = config.get("GROUP_SIZE_M")
        if is_fp16:
            if (
                matrix_instr_nonkdim > BLOCK_SIZE_M
                or matrix_instr_nonkdim > BLOCK_SIZE_N
            ):
                continue
            if matrix_instr_nonkdim >= M and matrix_instr_nonkdim != BLOCK_SIZE_M:
                continue
            if matrix_instr_nonkdim >= N and matrix_instr_nonkdim != BLOCK_SIZE_N:
                continue
        # Skip BLOCK_SIZE that is too large compare to M/N
        # unless BLOCK_SIZE is already small enough
        if M * 2 < BLOCK_SIZE_M and BLOCK_SIZE_M != 16:
            continue
        if N * 2 < BLOCK_SIZE_N and BLOCK_SIZE_N != 16:
            continue
        # skip large split_k when not necessary
        if SPLIT_K != 1 and not need_split_k(M, N, K):
            continue
        # skip split_k that leads to EVEN_K = false
        leap = SPLIT_K * BLOCK_SIZE_K
        modv = K % leap
        if modv != 0:
            continue
        # skip large GROUP_M
        if GROUP_M * BLOCK_SIZE_M > M and GROUP_M != 1:
            continue
        # out of shared memory resource
        # TODO (zhanglx): This does not consider the LDS usage in the epilogue
        LDS = (
            BLOCK_SIZE_K * BLOCK_SIZE_M * elemBytes_a
            + BLOCK_SIZE_K * BLOCK_SIZE_N * elemBytes_b
        )
        if LDS > 65536:
            continue
        # Skip small block sizes and num_warps for large gemm
        # For fp16 and f8, we want to only use BLOCK_SIZE >= 64
        if large_gemm:
            if BLOCK_SIZE_M < 64 or BLOCK_SIZE_N < 64:
                continue
            if BLOCK_SIZE_K < 64:
                continue
            if num_warps < 4:
                continue

        pruned_configs.append(config)

    return pruned_configs


def need_split_k(SIZE_M, SIZE_N, SIZE_K):
    return (SIZE_M < 64 or SIZE_N < 64) and SIZE_K > 1024


def merge_unique_dicts(list1, list2):
    result = []
    combined_list = list1.copy()
    combined_list.extend(list2)
    for dictionary in combined_list:
        if dictionary not in result:
            result.append(dictionary)
    return result


@ray.remote(num_gpus=1)
class BenchmarkWorker:
    def __init__(self, seed: int) -> None:
        torch.set_default_device("cuda")
        current_platform.seed_everything(seed)
        self.seed = seed
        # Get the device ID to allocate tensors and kernels
        # on the respective GPU. This is required for Ray to work
        # correctly with multi-GPU tuning on the ROCm platform.
        self.device_id = int(ray.get_gpu_ids()[0])

    def benchmark(
        self,
        num_tokens: int,
        num_experts: int,
        shard_intermediate_size: int,
        hidden_size: int,
        topk: int,
        dtype: torch.dtype,
        use_fp8_w8a8: bool,
        use_int8_w8a16: bool,
        block_quant_shape: list[int] = None,
        use_deep_gemm: bool = False,
    ) -> tuple[dict[str, int], float]:
        current_platform.seed_everything(self.seed)
        dtype_str = get_config_dtype_str(
            dtype, use_int8_w8a16=use_int8_w8a16, use_fp8_w8a8=use_fp8_w8a8
        )
        # NOTE(woosuk): The current naming convention uses w2.shape[2], which
        # is the intermediate size after silu_and_mul.
        op_config = get_moe_configs(
            num_experts, shard_intermediate_size // 2, dtype_str
        )
        if op_config is None:
            config = get_default_config(
                num_tokens,
                num_experts,
                shard_intermediate_size,
                hidden_size,
                topk,
                dtype_str,
                is_marlin=False,
            )
        else:
            config = op_config[min(op_config.keys(), key=lambda x: abs(x - num_tokens))]
        kernel_time = benchmark_config(
            config,
            num_tokens,
            num_experts,
            shard_intermediate_size,
            hidden_size,
            topk,
            dtype,
            use_fp8_w8a8,
            use_int8_w8a16,
            num_iters=100,
            block_quant_shape=block_quant_shape,
            use_deep_gemm=use_deep_gemm,
        )
        return config, kernel_time

    def tune(
        self,
        num_tokens: int,
        num_experts: int,
        shard_intermediate_size: int,
        hidden_size: int,
        topk: int,
        dtype: torch.dtype,
        use_fp8_w8a8: bool,
        use_int8_w8a16: bool,
        search_space: list[dict[str, int]],
        block_quant_shape: list[int],
        use_deep_gemm: bool,
    ) -> dict[str, int]:
        best_config = None
        best_time = float("inf")
        if current_platform.is_rocm():
            is_fp16 = not (use_fp8_w8a8 or use_int8_w8a16)
            search_space = prune_rocm_search_space(
                num_tokens,
                shard_intermediate_size,
                hidden_size,
                search_space,
                is_fp16,
                topk,
            )

        need_device_guard = False
        if current_platform.is_rocm():
            visible_device = os.environ.get("ROCR_VISIBLE_DEVICES", None)
            if visible_device != f"{self.device_id}":
                need_device_guard = True

        with torch.cuda.device(self.device_id) if need_device_guard else nullcontext():
            for config in tqdm(search_space):
                try:
                    kernel_time = benchmark_config(
                        config,
                        num_tokens,
                        num_experts,
                        shard_intermediate_size,
                        hidden_size,
                        topk,
                        dtype,
                        use_fp8_w8a8,
                        use_int8_w8a16,
                        num_iters=20,
                        block_quant_shape=block_quant_shape,
                        use_deep_gemm=use_deep_gemm,
                    )
                except triton.runtime.autotuner.OutOfResources:
                    # Some configurations may be invalid and fail to compile.
                    continue

                if kernel_time < best_time:
                    best_time = kernel_time
                    best_config = config
        now = datetime.now()
        print(f"{now.ctime()}] Completed tuning for batch_size={num_tokens}")
        assert best_config is not None
        return best_config


def sort_config(config: BenchmarkConfig) -> BenchmarkConfig:
    return {
        "BLOCK_SIZE_M": config["BLOCK_SIZE_M"],
        "BLOCK_SIZE_N": config["BLOCK_SIZE_N"],
        "BLOCK_SIZE_K": config["BLOCK_SIZE_K"],
        "GROUP_SIZE_M": config["GROUP_SIZE_M"],
        "num_warps": config["num_warps"],
        "num_stages": config["num_stages"],
        **(
            {"waves_per_eu": config["waves_per_eu"]} if "waves_per_eu" in config else {}
        ),
        **(
            {"matrix_instr_nonkdim": config["matrix_instr_nonkdim"]}
            if "matrix_instr_nonkdim" in config
            else {}
        ),
        **({"kpack": config["kpack"]} if "kpack" in config else {}),
    }


def save_configs(
    configs: dict[int, BenchmarkConfig],
    num_experts: int,
    shard_intermediate_size: int,
    hidden_size: int,
    topk: int,
    dtype: torch.dtype,
    use_fp8_w8a8: bool,
    use_int8_w8a16: bool,
    block_quant_shape: list[int],
    save_dir: str,
) -> None:
    dtype_str = get_config_dtype_str(
        dtype, use_int8_w8a16=use_int8_w8a16, use_fp8_w8a8=use_fp8_w8a8
    )

    # NOTE(woosuk): The current naming convention uses w2.shape[2], which
    # is the intermediate size after silu_and_mul.
    filename = get_config_file_name(
        num_experts, shard_intermediate_size // 2, dtype_str, block_quant_shape
    )
<<<<<<< HEAD
    filename = filename.replace("/", "_")  # Fix for device names with forward slashes

=======
    os.makedirs(save_dir, exist_ok=True)
    filename = os.path.join(save_dir, filename)
>>>>>>> c55bc1db
    print(f"Writing best config to {filename}...")
    with open(filename, "w") as f:
        json.dump(configs, f, indent=4)
        f.write("\n")


def get_weight_block_size_safety(config, default_value=None):
    quantization_config = getattr(config, "quantization_config", {})
    if isinstance(quantization_config, dict):
        return quantization_config.get("weight_block_size", default_value)
    return default_value


def main(args: argparse.Namespace):
    print(args)

    config = get_config(model=args.model, trust_remote_code=args.trust_remote_code)
    if args.model_prefix:
        config = getattr(config, args.model_prefix)

    if config.architectures[0] == "DbrxForCausalLM":
        E = config.ffn_config.moe_num_experts
        topk = config.ffn_config.moe_top_k
        intermediate_size = config.ffn_config.ffn_hidden_size
    elif config.architectures[0] == "JambaForCausalLM":
        E = config.num_experts
        topk = config.num_experts_per_tok
        intermediate_size = config.intermediate_size
    elif config.architectures[0] in (
        "DeepseekV3ForCausalLM",
        "DeepseekV2ForCausalLM",
        "Glm4MoeForCausalLM",
    ):
        E = config.n_routed_experts
        topk = config.num_experts_per_tok
        intermediate_size = config.moe_intermediate_size
    elif config.architectures[0] in ("Qwen2MoeForCausalLM", "Qwen3MoeForCausalLM"):
        E = config.num_experts
        topk = config.num_experts_per_tok
        intermediate_size = config.moe_intermediate_size
    elif config.architectures[0] in ("HunYuanMoEV1ForCausalLM"):
        E = config.num_experts
        topk = config.moe_topk[0]
        intermediate_size = config.moe_intermediate_size[0]
    else:
        # Support for llama4
        config = config.get_text_config()
        # Default: Mixtral.
        E = config.num_local_experts
        topk = config.num_experts_per_tok
        intermediate_size = config.intermediate_size
    enable_ep = bool(args.enable_expert_parallel)
    if enable_ep:
        ensure_divisibility(E, args.tp_size, "Number of experts")
        E = E // args.tp_size
        shard_intermediate_size = 2 * intermediate_size
    else:
        ensure_divisibility(intermediate_size, args.tp_size, "intermediate_size")
        shard_intermediate_size = 2 * intermediate_size // args.tp_size
    hidden_size = config.hidden_size
    dtype = torch.float16 if current_platform.is_rocm() else config.torch_dtype
    use_fp8_w8a8 = args.dtype == "fp8_w8a8"
    use_int8_w8a16 = args.dtype == "int8_w8a16"
    block_quant_shape = get_weight_block_size_safety(config)

    if args.batch_size is None:
        batch_sizes = [
            1,
            2,
            4,
            8,
            16,
            24,
            32,
            48,
            64,
            96,
            128,
            256,
            512,
            1024,
            1536,
            2048,
            3072,
            4096,
        ]
    else:
        batch_sizes = args.batch_size

    use_deep_gemm = bool(args.use_deep_gemm)

    if current_platform.is_rocm() and "HIP_VISIBLE_DEVICES" in os.environ:
        # Ray will set ROCR_VISIBLE_DEVICES for device visibility
        logger.warning(
            "Ray uses ROCR_VISIBLE_DEVICES to control device accessibility."
            "Replacing HIP_VISIBLE_DEVICES with ROCR_VISIBLE_DEVICES."
        )
        val = os.environ["HIP_VISIBLE_DEVICES"]
        os.environ["ROCR_VISIBLE_DEVICES"] = val
        del os.environ["HIP_VISIBLE_DEVICES"]

    ray.init()
    num_gpus = int(ray.available_resources()["GPU"])
    workers = [BenchmarkWorker.remote(args.seed) for _ in range(num_gpus)]

    def _distribute(method: str, inputs: list[Any]) -> list[Any]:
        outputs = []
        worker_idx = 0
        for input_args in inputs:
            worker = workers[worker_idx]
            worker_method = getattr(worker, method)
            output = worker_method.remote(*input_args)
            outputs.append(output)
            worker_idx = (worker_idx + 1) % num_gpus
        return ray.get(outputs)

    if args.tune:
        is_fp16 = not (use_fp8_w8a8 or use_int8_w8a16)
        search_space = get_configs_compute_bound(is_fp16, block_quant_shape)
        print(f"Start tuning over {len(search_space)} configurations...")

        start = time.time()
        configs = _distribute(
            "tune",
            [
                (
                    batch_size,
                    E,
                    shard_intermediate_size,
                    hidden_size,
                    topk,
                    dtype,
                    use_fp8_w8a8,
                    use_int8_w8a16,
                    search_space,
                    block_quant_shape,
                    use_deep_gemm,
                )
                for batch_size in batch_sizes
            ],
        )
        best_configs = {
            M: sort_config(config) for M, config in zip(batch_sizes, configs)
        }
        save_configs(
            best_configs,
            E,
            shard_intermediate_size,
            hidden_size,
            topk,
            dtype,
            use_fp8_w8a8,
            use_int8_w8a16,
            block_quant_shape,
            args.save_dir,
        )
        end = time.time()
        print(f"Tuning took {end - start:.2f} seconds")
    else:
        outputs = _distribute(
            "benchmark",
            [
                (
                    batch_size,
                    E,
                    shard_intermediate_size,
                    hidden_size,
                    topk,
                    dtype,
                    use_fp8_w8a8,
                    use_int8_w8a16,
                    block_quant_shape,
                    use_deep_gemm,
                )
                for batch_size in batch_sizes
            ],
        )

        for batch_size, (config, kernel_time) in zip(batch_sizes, outputs):
            print(f"Batch size: {batch_size}, config: {config}")
            print(f"Kernel time: {kernel_time:.2f} us")


if __name__ == "__main__":
    parser = FlexibleArgumentParser()
    parser.add_argument(
        "--model", type=str, default="mistralai/Mixtral-8x7B-Instruct-v0.1"
    )
    parser.add_argument(
        "--tp-size", "-tp", "--tensor-parallel-size", type=int, default=2
    )
    parser.add_argument("--enable-expert-parallel", "-enable-ep", action="store_true")
    parser.add_argument(
        "--dtype", type=str, choices=["auto", "fp8_w8a8", "int8_w8a16"], default="auto"
    )
    parser.add_argument("--use-deep-gemm", action="store_true")
    parser.add_argument(
        "--save-dir", type=str, default="./", help="Directory to save tuned results"
    )
    parser.add_argument("--seed", type=int, default=0)
    parser.add_argument("--batch-size", type=int, nargs="+", required=False)
    parser.add_argument("--tune", action="store_true")
    parser.add_argument("--trust-remote-code", action="store_true")
    parser.add_argument("--model-prefix", type=str, required=False)
    args = parser.parse_args()

    main(args)<|MERGE_RESOLUTION|>--- conflicted
+++ resolved
@@ -554,13 +554,9 @@
     filename = get_config_file_name(
         num_experts, shard_intermediate_size // 2, dtype_str, block_quant_shape
     )
-<<<<<<< HEAD
     filename = filename.replace("/", "_")  # Fix for device names with forward slashes
-
-=======
     os.makedirs(save_dir, exist_ok=True)
     filename = os.path.join(save_dir, filename)
->>>>>>> c55bc1db
     print(f"Writing best config to {filename}...")
     with open(filename, "w") as f:
         json.dump(configs, f, indent=4)
